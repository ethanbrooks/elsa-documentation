---
title: Activity
description: A description of activities.
---

An activity is a unit of work that can be executed by a workflow. Activities can be chained together to form a workflow.
In Elsa, activities are represented by classes that implement the `IActivity` interface.

## Activity creation

The following is an example of creating a custom activity:

```clike
public class HelloWorld : Activity
{
    protected override async ValueTask ExecuteAsync(ActivityExecutionContext context)
    {
        Console.WriteLine("Hello World!");
        await CompleteAsync();
    }
}
```

In the above example, the `HelloWorld` activity is a simple activity that writes "Hello World!" to the console and then completes.

Instead of inheriting from the `Activity` class, you can also inherit from the `CodeActivity` class, which contains an `AutoCompleteBehavior` behavior that automatically completes the activity when the `ExecuteAsync` method completes: 

```clike
public class HelloWorld : CodeActivity
{
    protected override async ValueTask ExecuteAsync(ActivityExecutionContext context)
    {
        Console.WriteLine("Hello World!");
    }
}
```

---

## Input and output

Similar to functions, activities can receive input and return outputs.
Access to input is provided through the `ActivityExecutionContext` object that is passed to the `ExecuteAsync` method.
Similarly, output can be set through the `ActivityExecutionContext` object.

The following is an example of an activity that receives input and returns output:

```clike
public class Sum : CodeActivity<int>
{
    public Sum(Variable<int> a, Variable<int> b, Variable<int> result)
    {
        A = new(a);
        B = new(b);
        Result = new(result);
    }

    public Input<int> A { get; set; } = default!;
    public Input<int> B { get; set; } = default!;

    protected override void Execute(ActivityExecutionContext context)
    {
        var input1 = A.Get(context);
        var input2 = B.Get(context);
        var result = input1 + input2;
        context.SetResult(result);
    }
}
```

The above activity receives two inputs, `A` and `B`, and returns a single output, `Result`.
Notice how the inputs are accessed using the `Get` method and the output is set using the `SetResult` method.
The `SetResult` method is a convenience method that sets the inherited `Result` property from `CodeActivity<T>`.

We can now use the above activity in a workflow:

```clike
// Declare workflow variables to hold activity output.
var a = new Variable<int>();
var b = new Variable<int>();
var sum = new Variable<int>();

var workflow = new Workflow
{
    Root = new Sequence
    {
        Variables = {a, b, sum},
        Activities =
        {
            new WriteLine("Enter first value"),
            new ReadLine(a),
            new WriteLine("Enter second value"),
            new ReadLine(b),
            new Sum(a, b, sum),
            new WriteLine(context => $"The sum of {a.Get(context)} and {b.Get(context)} is {sum.Get(context)}")
        }
    }
};
```

---
<<<<<<< HEAD
=======



>>>>>>> 31b17702
## Metadata

Activities can be annotated with metadata using the `ActivityAttribute` attribute.
This metadata is used by the designer to, for example, group activities into categories and display descriptions.

The following is an example of annotating an activity with metadata:

```clike
[Activity(
    Namespace = "Demo",
    Category = "Demo",
    Description = "A simple activity that writes \"Hello World!\" to the console."
)]
```
<<<<<<< HEAD
---
## Outcomes

Custom Activity outcome Nodes can be defined as follows by Annotatting the the Metadata with the "FlowNode" attribute as follows:

```clike
[Activity(
       "Demo", "Demo", "Simple activity ")]
    [FlowNode("Pass", "Fail")]
```
This produces 2 outcomes of the Activity a in this case a Pass or Fail, this can be implemented as follows 

```clike
[Activity(
       "Demo", "Demo", "Simple activity ")]
    [FlowNode("Pass", "Fail")]
    public class SimpleActivity:CodeActivity
    {
      
        protected override async ValueTask ExecuteAsync(ActivityExecutionContext context)
        {
            var outcome = 2 > 1 ? "Pass" : "Fail";

            await context.CompleteActivityAsync(new Outcomes(outcome));
        }
    }
```
=======
Activity inputs can be annotated using the InputAttribute attribute.
Similar to above, this allows the designer to display "friendly names" and descriptions of an input.


 ```clike
[InputAttribute(
            AutoEvaluate = false, 
            DisplayName = "Name of recipient",
            Description = "This is a description of the Name Input")]

        public Input<string> Name { get; set; }
>>>>>>> 31b17702

 [InputAttribute(
            AutoEvaluate = false,
            DisplayName = "Message to Send",
            Description = "Write your message to send")]

        public Input<string> Message { get; set; }
```
---

## Outcomes
Custom activity outcomes can be defined by annotating the class with the `FlowNodeAttribute` attribute as follows

```clike
[Activity("Demo", "Demo", "Simple activity ")]
[FlowNode("Pass", "Fail")]
```
This produces two outcomes of the activity. In this case, a "Pass" or "Fail". To produce an outcome, use the `CompleteActivityAsync` method, as follows

```clike

 protected override async ValueTask ExecuteAsync(ActivityExecutionContext context)
        {
            var outcome = 2 > 1 ? "Pass" : "Fail";

            await context.CompleteActivityAsync(new Outcomes(outcome));
        }
```
---

## Composite activities

Activities can be composed of other activities. This is useful when you want to group a set of activities together and execute them as a single unit. Or perhaps your activity contains some logic that determines which activities to execute next.

For example, here is a custom activity that models a simple `if` statement:

```clike
public class If : Activity
{
    public Input<bool> Condition { get; set; } = default!;
    public IActivity? Then { get; set; }
    public IActivity? Else { get; set; }

    protected override async ValueTask ExecuteAsync(ActivityExecutionContext context)
    {
        // Get the result from the evaluated condition.
        var result = context.Get(Condition);
        
        // Determine which activity to execute next.
        var nextActivity = result ? Then : Else;

        // Schedule the next activity for execution.
        await context.ScheduleActivityAsync(nextActivity, OnChildCompleted);
    }

    private async ValueTask OnChildCompleted(ActivityExecutionContext context, ActivityExecutionContext childContext)
    {
        // Complete the activity once this child activity completes.
        await context.CompleteActivityAsync();
    }
}
```

Notice that when your activity schedules child activities, it must also provide a callback that will be invoked when the child activity completes.
This is necessary because the activity itself is not completed until all of its child activities have completed.

The following example shows how to use the `If` activity:

```clike
var workflow = new Workflow
{
    Root = new If
    {
        Condition = new(true),
        Then = new WriteLine("Hello World!"),
        Else = new WriteLine("Goodbye cruel world!")
    }
};
```

{% callout title="Workflow Root" %}
Notice that we assigned the `If` activity to the `Root` property of the workflow. This works because the `If` activity implements the `IActivity` interface.
If you need to run multiple activities, simply install a container activity such as `Sequence` or `Flowchart` as the root activity.
{% /callout %}

---

## Dependency Injection  

Elsa 3.0 currently does not support direct Dependency injection.

Therefore, calling a Dependency in the Traditional manner,as follows will not be possible. 

```
public IApiService _apiService { get; set; }

    public simpleActivity(IApiService apiService)
    {
        _apiService = apiService;
    }

```

Should a dependency be needed it can be retrived from the Elsa Activity Execution Context, using `context.GetRequiredService` as Follows:

```
 public IApiService _apiService { get; set; }

        protected override async ValueTask ExecuteAsync(ActivityExecutionContext context)
        {
            
           _apiService =  context.GetRequiredService<IApiService>();

            await context.CompleteActivityAsync(new Outcomes(outcome));
        }

```
Be sure to add the Dependency into the application context in the `Program.cs` file.

---

## Blocking activities

A blocking activity is an activity that creates a bookmark and waits for an external event to resume execution. This is useful when you want to wait for some external event to occur before continuing execution.
Examples of blocking activities include the `Event` activity and the `Delay` activity.

The following is an example of a blocking activity that creates a bookmark, which we can later use to resume the activity.

```clike
public class MyEvent : Activity
{
    protected override void Execute(ActivityExecutionContext context)
    {
        // Create a bookmark. The created bookmark will be stored in the workflow state.
        context.CreateBookmark();
        
        // This activity does not complete until the event occurs.
    }
}

```

The following is an example of using the `Event` activity:

```clike
var workflow = new Workflow
{
    Root = new Sequence
    {
        Activities =
        {
            new WriteLine("Starting workflow..."),
            new MyEvent(), // This will block further execution until the MyEvent's bookmark is resumed. 
            new WriteLine("Event occurred!")
        }
    }
};
```

When we run this workflow, it will print "Starting workflow..." to the console and then wait for an event named "MyEvent" to occur.

```clike
var result = await workflowRunner.RunAsync(workflow);
```

The `result` variable contains the workflow state, which in turn contains the bookmark that was created.

To resume the workflow, we need to provide the bookmark ID.
In this example, we know that the workflow only contains one bookmark, so we can simply grab the first bookmark from the workflow state.

```clike 
var workflowState = result.WorkflowState;
var bookmark = workflowState.Bookmarks.Single(); // Get the bookmark that was created by the MyEvent activity.
var options = new RunWorkflowOptions(BookmarkId: bookmark.Id);

// Resume the workflow.
await workflowRunner.RunAsync(workflow, workflowState, options);
```

When the workflow resumes, it will print "Event occurred!" to the console and then complete.

{% callout title="Bookmark Management" %}
The example above uses low-level services to manually retrieve and resume bookmarks. In practice, you would typically use a higher-level service such as `IWorkflowRuntime` to start and resume workflows when implementing custom blocking activities.
{% /callout %}

---

## Triggers

A trigger is a special type of activity that is used to start workflows in response to some external event, such as a HTTP request or a message from a message queue.

As an example, we can update the `MyEvent` activity from the previous example to be a trigger:

```clike
// Implement the ITrigger interface.
public class MyEvent : Activity, ITrigger
{
    protected override void Execute(ActivityExecutionContext context)
    {
        // Create a bookmark. The created bookmark will be stored in the workflow state.
        context.CreateBookmark();
        
        // This activity does not complete until the event occurs.
    }
    
    // Implement the ITrigger interface.
    ValueTask<IEnumerable<object>> GetTriggerPayloadsAsync(TriggerIndexingContext context)
    {
       // We need no payloads for this example.
       return new(Enumerable.Empty<object>());
    }
}
```

These triggers are a way for higher-level services such as `IWorkflowRuntime` to start workflows in response to some external event.
Under the hood, the workflow runtime calls into lower-level services to run the appropriate workflow.<|MERGE_RESOLUTION|>--- conflicted
+++ resolved
@@ -99,12 +99,6 @@
 ```
 
 ---
-<<<<<<< HEAD
-=======
-
-
-
->>>>>>> 31b17702
 ## Metadata
 
 Activities can be annotated with metadata using the `ActivityAttribute` attribute.
@@ -119,55 +113,6 @@
     Description = "A simple activity that writes \"Hello World!\" to the console."
 )]
 ```
-<<<<<<< HEAD
----
-## Outcomes
-
-Custom Activity outcome Nodes can be defined as follows by Annotatting the the Metadata with the "FlowNode" attribute as follows:
-
-```clike
-[Activity(
-       "Demo", "Demo", "Simple activity ")]
-    [FlowNode("Pass", "Fail")]
-```
-This produces 2 outcomes of the Activity a in this case a Pass or Fail, this can be implemented as follows 
-
-```clike
-[Activity(
-       "Demo", "Demo", "Simple activity ")]
-    [FlowNode("Pass", "Fail")]
-    public class SimpleActivity:CodeActivity
-    {
-      
-        protected override async ValueTask ExecuteAsync(ActivityExecutionContext context)
-        {
-            var outcome = 2 > 1 ? "Pass" : "Fail";
-
-            await context.CompleteActivityAsync(new Outcomes(outcome));
-        }
-    }
-```
-=======
-Activity inputs can be annotated using the InputAttribute attribute.
-Similar to above, this allows the designer to display "friendly names" and descriptions of an input.
-
-
- ```clike
-[InputAttribute(
-            AutoEvaluate = false, 
-            DisplayName = "Name of recipient",
-            Description = "This is a description of the Name Input")]
-
-        public Input<string> Name { get; set; }
->>>>>>> 31b17702
-
- [InputAttribute(
-            AutoEvaluate = false,
-            DisplayName = "Message to Send",
-            Description = "Write your message to send")]
-
-        public Input<string> Message { get; set; }
-```
 ---
 
 ## Outcomes
@@ -177,17 +122,18 @@
 [Activity("Demo", "Demo", "Simple activity ")]
 [FlowNode("Pass", "Fail")]
 ```
-This produces two outcomes of the activity. In this case, a "Pass" or "Fail". To produce an outcome, use the `CompleteActivityAsync` method, as follows
+This produces two outcomes of the activity. In this case, a "Pass" or "Fail". To produce an outcome, use the `CompleteActivityWithOutcomesAsync` method, as follows
 
 ```clike
 
  protected override async ValueTask ExecuteAsync(ActivityExecutionContext context)
-        {
-            var outcome = 2 > 1 ? "Pass" : "Fail";
-
-            await context.CompleteActivityAsync(new Outcomes(outcome));
-        }
-```
+{
+    var outcome = 2 > 1 ? "Pass" : "Fail";
+
+    await context.CompleteActivityWithOutcomesAsync(outcome);
+}
+```
+
 ---
 
 ## Composite activities
